<<<<<<< HEAD
//go:build !baremetal && !js
=======
//go:build !baremetal && !js && !wasm_freestanding
// +build !baremetal,!js,!wasm_freestanding
>>>>>>> c0b37f4f

package os_test

import (
	"errors"
	"io"
	. "os"
	"runtime"
	"testing"
)

// TestTempDir assumes that the test environment has a filesystem with a working temp dir.
func TestTempDir(t *testing.T) {
	name := TempDir() + "/_os_test_TestTempDir"
	Remove(name)
	f, err := OpenFile(name, O_RDWR|O_CREATE, 0644)
	if err != nil {
		t.Errorf("OpenFile %s: %s", name, err)
		return
	}
	err = f.Close()
	if err != nil {
		t.Errorf("Close %s: %s", name, err)
	}
	err = Remove(name)
	if err != nil {
		t.Errorf("Remove %s: %s", name, err)
	}
}

func TestChdir(t *testing.T) {
	// Save and restore the current working directory after the test, otherwise
	// we might break other tests that depend on it.
	//
	// Note that it doesn't work if Chdir is broken, but then this test should
	// fail and highlight the issue if that is the case.
	oldDir, err := Getwd()
	if err != nil {
		t.Errorf("Getwd() returned %v", err)
		return
	}
	defer Chdir(oldDir)

	// create and cd into a new directory
	dir := "_os_test_TestChDir"
	Remove(dir)
	err = Mkdir(dir, 0755)
	defer Remove(dir) // even though not quite sure which directory it will execute in
	if err != nil {
		t.Errorf("Mkdir(%s, 0755) returned %v", dir, err)
	}
	err = Chdir(dir)
	if err != nil {
		t.Fatalf("Chdir %s: %s", dir, err)
		return
	}
	// create a file there
	file := "_os_test_TestTempDir.dat"
	f, err := OpenFile(file, O_RDWR|O_CREATE, 0644)
	if err != nil {
		t.Errorf("OpenFile %s: %s", file, err)
	}
	defer Remove(file) // even though not quite sure which directory it will execute in
	err = f.Close()
	if err != nil {
		t.Errorf("Close %s: %s", file, err)
	}
	// cd back to original directory
	err = Chdir("..")
	if err != nil {
		t.Errorf("Chdir ..: %s", err)
	}
	// clean up file and directory explicitly so we can check for errors
	fullname := dir + "/" + file
	err = Remove(fullname)
	if err != nil {
		t.Errorf("Remove %s: %s", fullname, err)
	}
	err = Remove(dir)
	if err != nil {
		t.Errorf("Remove %s: %s", dir, err)
	}
}

func TestStandardFd(t *testing.T) {
	if runtime.GOOS == "windows" {
		t.Log("TODO: TestFd fails on Windows, skipping")
		return
	}
	if fd := Stdin.Fd(); fd != 0 {
		t.Errorf("Stdin.Fd() = %d, want 0", fd)
	}

	if fd := Stdout.Fd(); fd != 1 {
		t.Errorf("Stdout.Fd() = %d, want 1", fd)
	}

	if fd := Stderr.Fd(); fd != 2 {
		t.Errorf("Stderr.Fd() = %d, want 2", fd)
	}
}

func TestFd(t *testing.T) {
	if runtime.GOOS == "windows" {
		t.Log("TODO: TestFd fails on Windows, skipping")
		return
	}
	f := newFile("TestFd.txt", t)
	defer Remove(f.Name())
	defer f.Close()

	const data = "hello, world\n"
	io.WriteString(f, data)

	fd := NewFile(f.Fd(), "as-fd")
	defer fd.Close()

	b := make([]byte, 5)
	n, err := fd.ReadAt(b, 0)
	if n != 5 && err != nil {
		t.Errorf("Failed to read 5 bytes from file descriptor: %v", err)
	}

	if string(b) != data[:5] {
		t.Errorf("File descriptor contents not equal to file contents.")
	}
}

// closeTests is the list of tests used to validate that after calling Close,
// calling any method of File returns ErrClosed.
var closeTests = map[string]func(*File) error{
	"Close": func(f *File) error {
		return f.Close()
	},
	"Read": func(f *File) error {
		_, err := f.Read(nil)
		return err
	},
	"ReadAt": func(f *File) error {
		_, err := f.ReadAt(nil, 0)
		return err
	},
	"Seek": func(f *File) error {
		_, err := f.Seek(0, 0)
		return err
	},
	"Sync": func(f *File) error {
		return f.Sync()
	},
	"SyscallConn": func(f *File) error {
		_, err := f.SyscallConn()
		return err
	},
	"Truncate": func(f *File) error {
		return f.Truncate(0)
	},
	"Write": func(f *File) error {
		_, err := f.Write(nil)
		return err
	},
	"WriteAt": func(f *File) error {
		_, err := f.WriteAt(nil, 0)
		return err
	},
	"WriteString": func(f *File) error {
		_, err := f.WriteString("")
		return err
	},
}

func TestClose(t *testing.T) {
	f := newFile("TestClose.txt", t)

	if err := f.Close(); err != nil {
		t.Error("unexpected error closing the file:", err)
	}
	if fd := f.Fd(); fd != ^uintptr(0) {
		t.Error("unexpected file handle after closing the file:", fd)
	}

	for name, test := range closeTests {
		if err := test(f); !errors.Is(err, ErrClosed) {
			t.Errorf("unexpected error returned by calling %s on a closed file: %v", name, err)
		}
	}
}<|MERGE_RESOLUTION|>--- conflicted
+++ resolved
@@ -1,14 +1,9 @@
-<<<<<<< HEAD
-//go:build !baremetal && !js
-=======
 //go:build !baremetal && !js && !wasm_freestanding
 // +build !baremetal,!js,!wasm_freestanding
->>>>>>> c0b37f4f
 
 package os_test
 
 import (
-	"errors"
 	"io"
 	. "os"
 	"runtime"
@@ -35,19 +30,12 @@
 }
 
 func TestChdir(t *testing.T) {
-	// Save and restore the current working directory after the test, otherwise
-	// we might break other tests that depend on it.
-	//
-	// Note that it doesn't work if Chdir is broken, but then this test should
-	// fail and highlight the issue if that is the case.
+	// create and cd into a new directory
 	oldDir, err := Getwd()
 	if err != nil {
 		t.Errorf("Getwd() returned %v", err)
 		return
 	}
-	defer Chdir(oldDir)
-
-	// create and cd into a new directory
 	dir := "_os_test_TestChDir"
 	Remove(dir)
 	err = Mkdir(dir, 0755)
@@ -72,7 +60,9 @@
 		t.Errorf("Close %s: %s", file, err)
 	}
 	// cd back to original directory
-	err = Chdir("..")
+	// TODO: emulate "cd .." in wasi-libc better?
+	//err = Chdir("..")
+	err = Chdir(oldDir)
 	if err != nil {
 		t.Errorf("Chdir ..: %s", err)
 	}
@@ -130,63 +120,4 @@
 	if string(b) != data[:5] {
 		t.Errorf("File descriptor contents not equal to file contents.")
 	}
-}
-
-// closeTests is the list of tests used to validate that after calling Close,
-// calling any method of File returns ErrClosed.
-var closeTests = map[string]func(*File) error{
-	"Close": func(f *File) error {
-		return f.Close()
-	},
-	"Read": func(f *File) error {
-		_, err := f.Read(nil)
-		return err
-	},
-	"ReadAt": func(f *File) error {
-		_, err := f.ReadAt(nil, 0)
-		return err
-	},
-	"Seek": func(f *File) error {
-		_, err := f.Seek(0, 0)
-		return err
-	},
-	"Sync": func(f *File) error {
-		return f.Sync()
-	},
-	"SyscallConn": func(f *File) error {
-		_, err := f.SyscallConn()
-		return err
-	},
-	"Truncate": func(f *File) error {
-		return f.Truncate(0)
-	},
-	"Write": func(f *File) error {
-		_, err := f.Write(nil)
-		return err
-	},
-	"WriteAt": func(f *File) error {
-		_, err := f.WriteAt(nil, 0)
-		return err
-	},
-	"WriteString": func(f *File) error {
-		_, err := f.WriteString("")
-		return err
-	},
-}
-
-func TestClose(t *testing.T) {
-	f := newFile("TestClose.txt", t)
-
-	if err := f.Close(); err != nil {
-		t.Error("unexpected error closing the file:", err)
-	}
-	if fd := f.Fd(); fd != ^uintptr(0) {
-		t.Error("unexpected file handle after closing the file:", fd)
-	}
-
-	for name, test := range closeTests {
-		if err := test(f); !errors.Is(err, ErrClosed) {
-			t.Errorf("unexpected error returned by calling %s on a closed file: %v", name, err)
-		}
-	}
 }