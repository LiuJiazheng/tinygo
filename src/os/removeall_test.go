--- conflicted
+++ resolved
@@ -1,9 +1,5 @@
-<<<<<<< HEAD
-//go:build darwin || (linux && !baremetal && !js && !wasi)
-=======
 //go:build darwin || (linux && !baremetal && !js && !wasi && !wasm_freestanding)
 // +build darwin linux,!baremetal,!js,!wasi,!wasm_freestanding
->>>>>>> c0b37f4f
 
 // TODO: implement ReadDir on windows
 
