--- conflicted
+++ resolved
@@ -1,9 +1,5 @@
-<<<<<<< HEAD
-//go:build windows || darwin || (linux && !baremetal)
-=======
 //go:build windows || darwin || (linux && !baremetal && !wasm_freestanding)
 // +build windows darwin linux,!baremetal,!wasm_freestanding
->>>>>>> c0b37f4f
 
 package os_test
 
