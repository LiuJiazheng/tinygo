// Copyright 2009 The Go Authors. All rights reserved.
// Use of this source code is governed by a BSD-style
// license that can be found in the LICENSE file.

<<<<<<< HEAD
//go:build linux && !baremetal && !wasi
=======
//go:build linux && !baremetal && !wasi && !wasm_freestanding
// +build linux,!baremetal,!wasi,!wasm_freestanding
>>>>>>> c0b37f4f

package os

import (
	"io"
	"syscall"
	"unsafe"
)

// Auxiliary information if the File describes a directory
type dirInfo struct {
	nbuf int             // length of buf; return value from Getdirentries
	bufp int             // location of next record in buf.
	buf  [blockSize]byte // buffer for directory I/O
}

const (
	// More than 5760 to work around https://golang.org/issue/24015.
	blockSize = 8192 - 2*unsafe.Sizeof(int(0))
)

func (d *dirInfo) close() {
}

func (f *File) readdir(n int, mode readdirMode) (names []string, dirents []DirEntry, infos []FileInfo, err error) {
	// If this file has no dirinfo, create one.
	if f.dirinfo == nil {
		f.dirinfo = new(dirInfo)
	}
	d := f.dirinfo

	// Change the meaning of n for the implementation below.
	//
	// The n above was for the public interface of "if n <= 0,
	// Readdir returns all the FileInfo from the directory in a
	// single slice".
	//
	// But below, we use only negative to mean looping until the
	// end and positive to mean bounded, with positive
	// terminating at 0.
	if n == 0 {
		n = -1
	}

	for n != 0 {
		// Refill the buffer if necessary
		if d.bufp >= d.nbuf {
			d.bufp = 0
			var errno error
			d.nbuf, errno = syscall.ReadDirent(syscallFd(f.handle.(unixFileHandle)), d.buf[:])
			if d.nbuf < 0 {
				errno = handleSyscallError(errno)
			}
			if errno != nil {
				return names, dirents, infos, &PathError{Op: "readdirent", Path: f.name, Err: errno}
			}
			if d.nbuf <= 0 {
				break // EOF
			}
		}

		// Drain the buffer
		buf := d.buf[d.bufp:d.nbuf]
		reclen, ok := direntReclen(buf)
		if !ok || reclen > uint64(len(buf)) {
			break
		}
		rec := buf[:reclen]
		d.bufp += int(reclen)
		ino, ok := direntIno(rec)
		if !ok {
			break
		}
		if ino == 0 {
			continue
		}
		const namoff = uint64(unsafe.Offsetof(syscall.Dirent{}.Name))
		namlen, ok := direntNamlen(rec)
		if !ok || namoff+namlen > uint64(len(rec)) {
			break
		}
		name := rec[namoff : namoff+namlen]
		for i, c := range name {
			if c == 0 {
				name = name[:i]
				break
			}
		}
		// Check for useless names before allocating a string.
		if string(name) == "." || string(name) == ".." {
			continue
		}
		if n > 0 { // see 'n == 0' comment above
			n--
		}
		if mode == readdirName {
			names = append(names, string(name))
		} else if mode == readdirDirEntry {
			de, err := newUnixDirent(f.name, string(name), direntType(rec))
			if IsNotExist(err) {
				// File disappeared between readdir and stat.
				// Treat as if it didn't exist.
				continue
			}
			if err != nil {
				return nil, dirents, nil, err
			}
			dirents = append(dirents, de)
		} else {
			info, err := lstat(f.name + "/" + string(name))
			if IsNotExist(err) {
				// File disappeared between readdir + stat.
				// Treat as if it didn't exist.
				continue
			}
			if err != nil {
				return nil, nil, infos, err
			}
			infos = append(infos, info)
		}
	}

	if n > 0 && len(names)+len(dirents)+len(infos) == 0 {
		return nil, nil, nil, io.EOF
	}
	return names, dirents, infos, nil
}

// readInt returns the size-bytes unsigned integer in native byte order at offset off.
func readInt(b []byte, off, size uintptr) (u uint64, ok bool) {
	if len(b) < int(off+size) {
		return 0, false
	}
	if isBigEndian {
		return readIntBE(b[off:], size), true
	}
	return readIntLE(b[off:], size), true
}

func readIntBE(b []byte, size uintptr) uint64 {
	switch size {
	case 1:
		return uint64(b[0])
	case 2:
		_ = b[1] // bounds check hint to compiler; see golang.org/issue/14808
		return uint64(b[1]) | uint64(b[0])<<8
	case 4:
		_ = b[3] // bounds check hint to compiler; see golang.org/issue/14808
		return uint64(b[3]) | uint64(b[2])<<8 | uint64(b[1])<<16 | uint64(b[0])<<24
	case 8:
		_ = b[7] // bounds check hint to compiler; see golang.org/issue/14808
		return uint64(b[7]) | uint64(b[6])<<8 | uint64(b[5])<<16 | uint64(b[4])<<24 |
			uint64(b[3])<<32 | uint64(b[2])<<40 | uint64(b[1])<<48 | uint64(b[0])<<56
	default:
		panic("syscall: readInt with unsupported size")
	}
}

func readIntLE(b []byte, size uintptr) uint64 {
	switch size {
	case 1:
		return uint64(b[0])
	case 2:
		_ = b[1] // bounds check hint to compiler; see golang.org/issue/14808
		return uint64(b[0]) | uint64(b[1])<<8
	case 4:
		_ = b[3] // bounds check hint to compiler; see golang.org/issue/14808
		return uint64(b[0]) | uint64(b[1])<<8 | uint64(b[2])<<16 | uint64(b[3])<<24
	case 8:
		_ = b[7] // bounds check hint to compiler; see golang.org/issue/14808
		return uint64(b[0]) | uint64(b[1])<<8 | uint64(b[2])<<16 | uint64(b[3])<<24 |
			uint64(b[4])<<32 | uint64(b[5])<<40 | uint64(b[6])<<48 | uint64(b[7])<<56
	default:
		panic("syscall: readInt with unsupported size")
	}
}<|MERGE_RESOLUTION|>--- conflicted
+++ resolved
@@ -2,40 +2,50 @@
 // Use of this source code is governed by a BSD-style
 // license that can be found in the LICENSE file.
 
-<<<<<<< HEAD
-//go:build linux && !baremetal && !wasi
-=======
 //go:build linux && !baremetal && !wasi && !wasm_freestanding
 // +build linux,!baremetal,!wasi,!wasm_freestanding
->>>>>>> c0b37f4f
 
 package os
 
 import (
 	"io"
+	"sync"
 	"syscall"
 	"unsafe"
 )
 
 // Auxiliary information if the File describes a directory
 type dirInfo struct {
-	nbuf int             // length of buf; return value from Getdirentries
-	bufp int             // location of next record in buf.
-	buf  [blockSize]byte // buffer for directory I/O
+	buf  *[]byte // buffer for directory I/O
+	nbuf int     // length of buf; return value from Getdirentries
+	bufp int     // location of next record in buf.
 }
 
 const (
 	// More than 5760 to work around https://golang.org/issue/24015.
-	blockSize = 8192 - 2*unsafe.Sizeof(int(0))
+	blockSize = 8192
 )
 
+var dirBufPool = sync.Pool{
+	New: func() interface{} {
+		// The buffer must be at least a block long.
+		buf := make([]byte, blockSize)
+		return &buf
+	},
+}
+
 func (d *dirInfo) close() {
+	if d.buf != nil {
+		dirBufPool.Put(d.buf)
+		d.buf = nil
+	}
 }
 
 func (f *File) readdir(n int, mode readdirMode) (names []string, dirents []DirEntry, infos []FileInfo, err error) {
 	// If this file has no dirinfo, create one.
 	if f.dirinfo == nil {
 		f.dirinfo = new(dirInfo)
+		f.dirinfo.buf = dirBufPool.Get().(*[]byte)
 	}
 	d := f.dirinfo
 
@@ -57,7 +67,7 @@
 		if d.bufp >= d.nbuf {
 			d.bufp = 0
 			var errno error
-			d.nbuf, errno = syscall.ReadDirent(syscallFd(f.handle.(unixFileHandle)), d.buf[:])
+			d.nbuf, errno = syscall.ReadDirent(syscallFd(f.handle.(unixFileHandle)), *d.buf)
 			if d.nbuf < 0 {
 				errno = handleSyscallError(errno)
 			}
@@ -70,7 +80,7 @@
 		}
 
 		// Drain the buffer
-		buf := d.buf[d.bufp:d.nbuf]
+		buf := (*d.buf)[d.bufp:d.nbuf]
 		reclen, ok := direntReclen(buf)
 		if !ok || reclen > uint64(len(buf)) {
 			break
