// Copyright 2018 The Go Authors. All rights reserved.
// Use of this source code is governed by a BSD-style
// license that can be found in the LICENSE file.

<<<<<<< HEAD
//go:build !baremetal && !js && !wasi
=======
//go:build !baremetal && !js && !wasi && !wasm_freestanding
// +build !baremetal,!js,!wasi,!wasm_freestanding
>>>>>>> c0b37f4f

package os

import (
	"io"
	"runtime"
	"syscall"
)

func removeAll(path string) error {
	if path == "" {
		// fail silently to retain compatibility with previous behavior
		// of RemoveAll. See issue 28830.
		return nil
	}

	// The rmdir system call permits removing "." on Plan 9,
	// so we don't permit it to remain consistent with the
	// "at" implementation of RemoveAll.
	if endsWithDot(path) {
		return &PathError{Op: "RemoveAll", Path: path, Err: syscall.EINVAL}
	}

	// Simple case: if Remove works, we're done.
	err := Remove(path)
	if err == nil || IsNotExist(err) {
		return nil
	}

	// Otherwise, is this a directory we need to recurse into?
	dir, serr := Lstat(path)
	if serr != nil {
		if serr, ok := serr.(*PathError); ok && (IsNotExist(serr.Err) || serr.Err == syscall.ENOTDIR) {
			return nil
		}
		return serr
	}
	if !dir.IsDir() {
		// Not a directory; return the error from Remove.
		return err
	}

	// Remove contents & return first error.
	err = nil
	for {
		fd, err := Open(path)
		if err != nil {
			if IsNotExist(err) {
				// Already deleted by someone else.
				return nil
			}
			return err
		}

		const reqSize = 1024
		var names []string
		var readErr error

		for {
			numErr := 0
			names, readErr = fd.Readdirnames(reqSize)

			for _, name := range names {
				err1 := RemoveAll(path + string(PathSeparator) + name)
				if err == nil {
					err = err1
				}
				if err1 != nil {
					numErr++
				}
			}

			// If we can delete any entry, break to start new iteration.
			// Otherwise, we discard current names, get next entries and try deleting them.
			if numErr != reqSize {
				break
			}
		}

		// Removing files from the directory may have caused
		// the OS to reshuffle it. Simply calling Readdirnames
		// again may skip some entries. The only reliable way
		// to avoid this is to close and re-open the
		// directory. See issue 20841.
		fd.Close()

		if readErr == io.EOF {
			break
		}
		// If Readdirnames returned an error, use it.
		if err == nil {
			err = readErr
		}
		if len(names) == 0 {
			break
		}

		// We don't want to re-open unnecessarily, so if we
		// got fewer than request names from Readdirnames, try
		// simply removing the directory now. If that
		// succeeds, we are done.
		if len(names) < reqSize {
			err1 := Remove(path)
			if err1 == nil || IsNotExist(err1) {
				return nil
			}

			if err != nil {
				// We got some error removing the
				// directory contents, and since we
				// read fewer names than we requested
				// there probably aren't more files to
				// remove. Don't loop around to read
				// the directory again. We'll probably
				// just get the same error.
				return err
			}
		}
	}

	// Remove directory.
	err1 := Remove(path)
	if err1 == nil || IsNotExist(err1) {
		return nil
	}
	if runtime.GOOS == "windows" && IsPermission(err1) {
		if fs, err := Stat(path); err == nil {
			if err = Chmod(path, FileMode(0200|int(fs.Mode()))); err == nil {
				err1 = Remove(path)
			}
		}
	}
	if err == nil {
		err = err1
	}
	return err
}<|MERGE_RESOLUTION|>--- conflicted
+++ resolved
@@ -2,12 +2,8 @@
 // Use of this source code is governed by a BSD-style
 // license that can be found in the LICENSE file.
 
-<<<<<<< HEAD
-//go:build !baremetal && !js && !wasi
-=======
 //go:build !baremetal && !js && !wasi && !wasm_freestanding
 // +build !baremetal,!js,!wasi,!wasm_freestanding
->>>>>>> c0b37f4f
 
 package os
 
