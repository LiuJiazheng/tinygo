--- conflicted
+++ resolved
@@ -1,15 +1,16 @@
-<<<<<<< HEAD
-//go:build baremetal || (wasm && !wasi)
-=======
 //go:build baremetal || wasm_freestanding || (wasm && !wasi)
 // +build baremetal wasm_freestanding wasm,!wasi
->>>>>>> c0b37f4f
 
 // Copyright 2016 The Go Authors. All rights reserved.
 // Use of this source code is governed by a BSD-style
 // license that can be found in the LICENSE file.
 
 package os
+
+// Sync is a stub, not yet implemented
+func (f *File) Sync() error {
+	return ErrNotImplemented
+}
 
 // Stat is a stub, not yet implemented
 func (f *File) Stat() (FileInfo, error) {
