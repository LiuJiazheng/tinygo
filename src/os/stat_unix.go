--- conflicted
+++ resolved
@@ -1,9 +1,5 @@
-<<<<<<< HEAD
-//go:build darwin || (linux && !baremetal)
-=======
 //go:build darwin || (linux && !baremetal && !wasm_freestanding)
 // +build darwin linux,!baremetal,!wasm_freestanding
->>>>>>> c0b37f4f
 
 // Copyright 2016 The Go Authors. All rights reserved.
 // Use of this source code is governed by a BSD-style
@@ -14,6 +10,11 @@
 import (
 	"syscall"
 )
+
+// Sync is a stub, not yet implemented
+func (f *File) Sync() error {
+	return ErrNotImplemented
+}
 
 // Stat returns the FileInfo structure describing file.
 // If there is an error, it will be of type *PathError.
