--- conflicted
+++ resolved
@@ -1,9 +1,5 @@
-<<<<<<< HEAD
-//go:build (linux && !baremetal && 386) || (linux && !baremetal && arm && !wasi)
-=======
 //go:build (linux && !baremetal && 386) || (linux && !baremetal && arm && !wasi && !wasm_freestanding)
 // +build linux,!baremetal,386 linux,!baremetal,arm,!wasi,!wasm_freestanding
->>>>>>> c0b37f4f
 
 package os
 
