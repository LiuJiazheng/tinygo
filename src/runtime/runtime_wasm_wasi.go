<<<<<<< HEAD
//go:build tinygo.wasm && wasi
=======
//go:build tinygo.wasm && wasi && !wasm_freestanding
// +build tinygo.wasm,wasi,!wasm_freestanding
>>>>>>> c0b37f4f

package runtime

import (
	"unsafe"
)

type timeUnit int64

// libc constructors
//
//export __wasm_call_ctors
func __wasm_call_ctors()

//export _start
func _start() {
	// These need to be initialized early so that the heap can be initialized.
	heapStart = uintptr(unsafe.Pointer(&heapStartSymbol))
	heapEnd = uintptr(wasm_memory_size(0) * wasmPageSize)
	run()
}

// Read the command line arguments from WASI.
// For example, they can be passed to a program with wasmtime like this:
//
//	wasmtime run ./program.wasm arg1 arg2
func init() {
	__wasm_call_ctors()
}

var args []string

//go:linkname os_runtime_args os.runtime_args
func os_runtime_args() []string {
	if args == nil {
		// Read the number of args (argc) and the buffer size required to store
		// all these args (argv).
		var argc, argv_buf_size uint32
		args_sizes_get(&argc, &argv_buf_size)
		if argc == 0 {
			return nil
		}

		// Obtain the command line arguments
		argsSlice := make([]unsafe.Pointer, argc)
		buf := make([]byte, argv_buf_size)
		args_get(&argsSlice[0], unsafe.Pointer(&buf[0]))

		// Convert the array of C strings to an array of Go strings.
		args = make([]string, argc)
		for i, cstr := range argsSlice {
			length := strlen(cstr)
			argString := _string{
				length: length,
				ptr:    (*byte)(cstr),
			}
			args[i] = *(*string)(unsafe.Pointer(&argString))
		}
	}
	return args
}

func ticksToNanoseconds(ticks timeUnit) int64 {
	return int64(ticks)
}

func nanosecondsToTicks(ns int64) timeUnit {
	return timeUnit(ns)
}

const timePrecisionNanoseconds = 1000 // TODO: how can we determine the appropriate `precision`?

var (
	sleepTicksSubscription = __wasi_subscription_t{
		userData: 0,
		u: __wasi_subscription_u_t{
			tag: __wasi_eventtype_t_clock,
			u: __wasi_subscription_clock_t{
				id:        0,
				timeout:   0,
				precision: timePrecisionNanoseconds,
				flags:     0,
			},
		},
	}
	sleepTicksResult  = __wasi_event_t{}
	sleepTicksNEvents uint32
)

func sleepTicks(d timeUnit) {
	sleepTicksSubscription.u.u.timeout = uint64(d)
	poll_oneoff(&sleepTicksSubscription, &sleepTicksResult, 1, &sleepTicksNEvents)
}

func ticks() timeUnit {
	var nano uint64
	clock_time_get(0, timePrecisionNanoseconds, &nano)
	return timeUnit(nano)
}

// Implementations of WASI APIs

//go:wasmimport wasi_snapshot_preview1 args_get
func args_get(argv *unsafe.Pointer, argv_buf unsafe.Pointer) (errno uint16)

//go:wasmimport wasi_snapshot_preview1 args_sizes_get
func args_sizes_get(argc *uint32, argv_buf_size *uint32) (errno uint16)

//go:wasmimport wasi_snapshot_preview1 clock_time_get
func clock_time_get(clockid uint32, precision uint64, time *uint64) (errno uint16)

//go:wasmimport wasi_snapshot_preview1 poll_oneoff
func poll_oneoff(in *__wasi_subscription_t, out *__wasi_event_t, nsubscriptions uint32, nevents *uint32) (errno uint16)

type __wasi_eventtype_t = uint8

const (
	__wasi_eventtype_t_clock __wasi_eventtype_t = 0
	// TODO: __wasi_eventtype_t_fd_read  __wasi_eventtype_t = 1
	// TODO: __wasi_eventtype_t_fd_write __wasi_eventtype_t = 2
)

type (
	// https://github.com/WebAssembly/WASI/blob/main/phases/snapshot/docs.md#-subscription-record
	__wasi_subscription_t struct {
		userData uint64
		u        __wasi_subscription_u_t
	}

	__wasi_subscription_u_t struct {
		tag __wasi_eventtype_t

		// TODO: support fd_read/fd_write event
		u __wasi_subscription_clock_t
	}

	// https://github.com/WebAssembly/WASI/blob/main/phases/snapshot/docs.md#-subscription_clock-record
	__wasi_subscription_clock_t struct {
		id        uint32
		timeout   uint64
		precision uint64
		flags     uint16
	}
)

type (
	// https://github.com/WebAssembly/WASI/blob/main/phases/snapshot/docs.md#-event-record
	__wasi_event_t struct {
		userData  uint64
		errno     uint16
		eventType __wasi_eventtype_t

		// only used for fd_read or fd_write events
		// TODO: support fd_read/fd_write event
		_ struct {
			nBytes uint64
			flags  uint16
		}
	}
)<|MERGE_RESOLUTION|>--- conflicted
+++ resolved
@@ -1,9 +1,5 @@
-<<<<<<< HEAD
-//go:build tinygo.wasm && wasi
-=======
 //go:build tinygo.wasm && wasi && !wasm_freestanding
 // +build tinygo.wasm,wasi,!wasm_freestanding
->>>>>>> c0b37f4f
 
 package runtime
 
@@ -29,7 +25,7 @@
 // Read the command line arguments from WASI.
 // For example, they can be passed to a program with wasmtime like this:
 //
-//	wasmtime run ./program.wasm arg1 arg2
+//	wasmtime ./program.wasm arg1 arg2
 func init() {
 	__wasm_call_ctors()
 }
@@ -106,16 +102,20 @@
 
 // Implementations of WASI APIs
 
-//go:wasmimport wasi_snapshot_preview1 args_get
+//go:wasm-module wasi_snapshot_preview1
+//export args_get
 func args_get(argv *unsafe.Pointer, argv_buf unsafe.Pointer) (errno uint16)
 
-//go:wasmimport wasi_snapshot_preview1 args_sizes_get
+//go:wasm-module wasi_snapshot_preview1
+//export args_sizes_get
 func args_sizes_get(argc *uint32, argv_buf_size *uint32) (errno uint16)
 
-//go:wasmimport wasi_snapshot_preview1 clock_time_get
+//go:wasm-module wasi_snapshot_preview1
+//export clock_time_get
 func clock_time_get(clockid uint32, precision uint64, time *uint64) (errno uint16)
 
-//go:wasmimport wasi_snapshot_preview1 poll_oneoff
+//go:wasm-module wasi_snapshot_preview1
+//export poll_oneoff
 func poll_oneoff(in *__wasi_subscription_t, out *__wasi_event_t, nsubscriptions uint32, nevents *uint32) (errno uint16)
 
 type __wasi_eventtype_t = uint8
