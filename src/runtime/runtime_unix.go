<<<<<<< HEAD
//go:build (darwin || (linux && !baremetal && !wasi)) && !nintendoswitch
=======
//go:build (darwin || (linux && !baremetal && !wasi && !wasm_freestanding)) && !nintendoswitch
// +build darwin linux,!baremetal,!wasi,!wasm_freestanding
// +build !nintendoswitch
>>>>>>> c0b37f4f

package runtime

import (
	"unsafe"
)

//export write
func libc_write(fd int32, buf unsafe.Pointer, count uint) int

//export usleep
func usleep(usec uint) int

// void *mmap(void *addr, size_t length, int prot, int flags, int fd, off_t offset);
// Note: off_t is defined as int64 because:
//   - musl (used on Linux) always defines it as int64
//   - darwin is practically always 64-bit anyway
//
//export mmap
func mmap(addr unsafe.Pointer, length uintptr, prot, flags, fd int, offset int64) unsafe.Pointer

//export abort
func abort()

//export exit
func exit(code int)

//export clock_gettime
func libc_clock_gettime(clk_id int32, ts *timespec)

//export __clock_gettime64
func libc_clock_gettime64(clk_id int32, ts *timespec)

// Portable (64-bit) variant of clock_gettime.
func clock_gettime(clk_id int32, ts *timespec) {
	if TargetBits == 32 {
		// This is a 32-bit architecture (386, arm, etc).
		// We would like to use the 64-bit version of this function so that
		// binaries will continue to run after Y2038.
		// For more information:
		//   - https://musl.libc.org/time64.html
		//   - https://sourceware.org/glibc/wiki/Y2038ProofnessDesign
		libc_clock_gettime64(clk_id, ts)
	} else {
		// This is a 64-bit architecture (amd64, arm64, etc).
		// Use the regular variant, because it already fixes the Y2038 problem
		// by using 64-bit integer types.
		libc_clock_gettime(clk_id, ts)
	}
}

type timeUnit int64

// Note: tv_sec and tv_nsec normally vary in size by platform. However, we're
// using the time64 variant (see clock_gettime above), so the formats are the
// same between 32-bit and 64-bit architectures.
// There is one issue though: on big-endian systems, tv_nsec would be incorrect.
// But we don't support big-endian systems yet (as of 2021) so this is fine.
type timespec struct {
	tv_sec  int64 // time_t with time64 support (always 64-bit)
	tv_nsec int64 // unsigned 64-bit integer on all time64 platforms
}

var stackTop uintptr

// Entry point for Go. Initialize all packages and call main.main().
//
//export main
func main(argc int32, argv *unsafe.Pointer) int {
	preinit()

	// Store argc and argv for later use.
	main_argc = argc
	main_argv = argv

	// Obtain the initial stack pointer right before calling the run() function.
	// The run function has been moved to a separate (non-inlined) function so
	// that the correct stack pointer is read.
	stackTop = getCurrentStackPointer()
	runMain()

	// For libc compatibility.
	return 0
}

var (
	main_argc int32
	main_argv *unsafe.Pointer
	args      []string
)

//go:linkname os_runtime_args os.runtime_args
func os_runtime_args() []string {
	if args == nil {
		// Make args slice big enough so that it can store all command line
		// arguments.
		args = make([]string, main_argc)

		// Initialize command line parameters.
		argv := main_argv
		for i := 0; i < int(main_argc); i++ {
			// Convert the C string to a Go string.
			length := strlen(*argv)
			arg := (*_string)(unsafe.Pointer(&args[i]))
			arg.length = length
			arg.ptr = (*byte)(*argv)
			// This is the Go equivalent of "argv++" in C.
			argv = (*unsafe.Pointer)(unsafe.Add(unsafe.Pointer(argv), unsafe.Sizeof(argv)))
		}
	}
	return args
}

// Must be a separate function to get the correct stack pointer.
//
//go:noinline
func runMain() {
	run()
}

//go:extern environ
var environ *unsafe.Pointer

//go:linkname syscall_runtime_envs syscall.runtime_envs
func syscall_runtime_envs() []string {
	// Count how many environment variables there are.
	env := environ
	numEnvs := 0
	for *env != nil {
		numEnvs++
		env = (*unsafe.Pointer)(unsafe.Add(unsafe.Pointer(env), unsafe.Sizeof(environ)))
	}

	// Create a string slice of all environment variables.
	// This requires just a single heap allocation.
	env = environ
	envs := make([]string, 0, numEnvs)
	for *env != nil {
		ptr := *env
		length := strlen(ptr)
		s := _string{
			ptr:    (*byte)(ptr),
			length: length,
		}
		envs = append(envs, *(*string)(unsafe.Pointer(&s)))
		env = (*unsafe.Pointer)(unsafe.Add(unsafe.Pointer(env), unsafe.Sizeof(environ)))
	}

	return envs
}

func putchar(c byte) {
	buf := [1]byte{c}
	libc_write(1, unsafe.Pointer(&buf[0]), 1)
}

func ticksToNanoseconds(ticks timeUnit) int64 {
	// The OS API works in nanoseconds so no conversion necessary.
	return int64(ticks)
}

func nanosecondsToTicks(ns int64) timeUnit {
	// The OS API works in nanoseconds so no conversion necessary.
	return timeUnit(ns)
}

func sleepTicks(d timeUnit) {
	// timeUnit is in nanoseconds, so need to convert to microseconds here.
	usleep(uint(d) / 1000)
}

func getTime(clock int32) uint64 {
	ts := timespec{}
	clock_gettime(clock, &ts)
	return uint64(ts.tv_sec)*1000*1000*1000 + uint64(ts.tv_nsec)
}

// Return monotonic time in nanoseconds.
func monotime() uint64 {
	return getTime(clock_MONOTONIC_RAW)
}

func ticks() timeUnit {
	return timeUnit(monotime())
}

//go:linkname now time.now
func now() (sec int64, nsec int32, mono int64) {
	ts := timespec{}
	clock_gettime(clock_REALTIME, &ts)
	sec = int64(ts.tv_sec)
	nsec = int32(ts.tv_nsec)
	mono = nanotime()
	return
}

//go:linkname syscall_Exit syscall.Exit
func syscall_Exit(code int) {
	exit(code)
}

// TinyGo does not yet support any form of parallelism on an OS, so these can be
// left empty.

//go:linkname procPin sync/atomic.runtime_procPin
func procPin() {
}

//go:linkname procUnpin sync/atomic.runtime_procUnpin
func procUnpin() {
}

var heapSize uintptr = 128 * 1024 // small amount to start
var heapMaxSize uintptr

var heapStart, heapEnd uintptr

func preinit() {
	// Allocate a large chunk of virtual memory. Because it is virtual, it won't
	// really be allocated in RAM. Memory will only be allocated when it is
	// first touched.
	heapMaxSize = 1 * 1024 * 1024 * 1024 // 1GB for the entire heap
	for {
		addr := mmap(nil, heapMaxSize, flag_PROT_READ|flag_PROT_WRITE, flag_MAP_PRIVATE|flag_MAP_ANONYMOUS, -1, 0)
		if addr == unsafe.Pointer(^uintptr(0)) {
			// Heap was too big to be mapped by mmap. Reduce the maximum size.
			// We might want to make this a bit smarter than simply halving the
			// heap size.
			// This can happen on 32-bit systems.
			heapMaxSize /= 2
			continue
		}
		heapStart = uintptr(addr)
		heapEnd = heapStart + heapSize
		break
	}
}

// growHeap tries to grow the heap size. It returns true if it succeeds, false
// otherwise.
func growHeap() bool {
	if heapSize == heapMaxSize {
		// Already at the max. If we run out of memory, we should consider
		// increasing heapMaxSize on 64-bit systems.
		return false
	}
	// Grow the heap size used by the program.
	heapSize = (heapSize * 4 / 3) &^ 4095 // grow by around 33%
	if heapSize > heapMaxSize {
		heapSize = heapMaxSize
	}
	setHeapEnd(heapStart + heapSize)
	return true
}<|MERGE_RESOLUTION|>--- conflicted
+++ resolved
@@ -1,10 +1,6 @@
-<<<<<<< HEAD
-//go:build (darwin || (linux && !baremetal && !wasi)) && !nintendoswitch
-=======
 //go:build (darwin || (linux && !baremetal && !wasi && !wasm_freestanding)) && !nintendoswitch
 // +build darwin linux,!baremetal,!wasi,!wasm_freestanding
 // +build !nintendoswitch
->>>>>>> c0b37f4f
 
 package runtime
 
@@ -112,7 +108,7 @@
 			arg.length = length
 			arg.ptr = (*byte)(*argv)
 			// This is the Go equivalent of "argv++" in C.
-			argv = (*unsafe.Pointer)(unsafe.Add(unsafe.Pointer(argv), unsafe.Sizeof(argv)))
+			argv = (*unsafe.Pointer)(unsafe.Pointer(uintptr(unsafe.Pointer(argv)) + unsafe.Sizeof(argv)))
 		}
 	}
 	return args
@@ -135,7 +131,7 @@
 	numEnvs := 0
 	for *env != nil {
 		numEnvs++
-		env = (*unsafe.Pointer)(unsafe.Add(unsafe.Pointer(env), unsafe.Sizeof(environ)))
+		env = (*unsafe.Pointer)(unsafe.Pointer(uintptr(unsafe.Pointer(env)) + unsafe.Sizeof(environ)))
 	}
 
 	// Create a string slice of all environment variables.
@@ -150,7 +146,7 @@
 			length: length,
 		}
 		envs = append(envs, *(*string)(unsafe.Pointer(&s)))
-		env = (*unsafe.Pointer)(unsafe.Add(unsafe.Pointer(env), unsafe.Sizeof(environ)))
+		env = (*unsafe.Pointer)(unsafe.Pointer(uintptr(unsafe.Pointer(env)) + unsafe.Sizeof(environ)))
 	}
 
 	return envs
