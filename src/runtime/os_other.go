<<<<<<< HEAD
//go:build linux && (baremetal || nintendoswitch || wasi)
=======
//go:build linux && (baremetal || nintendoswitch || wasi || wasm_freestanding)
// +build linux
// +build baremetal nintendoswitch wasi wasm_freestanding
>>>>>>> c0b37f4f

// Other systems that aren't operating systems supported by the Go toolchain
// need to pretend to be an existing operating system. Linux seems like a good
// choice for this for its wide hardware support.

package runtime

const GOOS = "linux"<|MERGE_RESOLUTION|>--- conflicted
+++ resolved
@@ -1,10 +1,6 @@
-<<<<<<< HEAD
-//go:build linux && (baremetal || nintendoswitch || wasi)
-=======
 //go:build linux && (baremetal || nintendoswitch || wasi || wasm_freestanding)
 // +build linux
 // +build baremetal nintendoswitch wasi wasm_freestanding
->>>>>>> c0b37f4f
 
 // Other systems that aren't operating systems supported by the Go toolchain
 // need to pretend to be an existing operating system. Linux seems like a good
