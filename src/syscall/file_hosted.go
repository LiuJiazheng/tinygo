--- conflicted
+++ resolved
@@ -1,9 +1,5 @@
-<<<<<<< HEAD
-//go:build !baremetal && !wasm
-=======
 //go:build !baremetal && !wasm && !wasm_freestanding
 // +build !baremetal,!wasm,!wasm_freestanding
->>>>>>> c0b37f4f
 
 // This file assumes there is a libc available that runs on a real operating
 // system.
