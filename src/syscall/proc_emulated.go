--- conflicted
+++ resolved
@@ -1,9 +1,5 @@
-<<<<<<< HEAD
-//go:build baremetal || wasi || wasm
-=======
 //go:build baremetal || wasi || wasm || wasm_freestanding
 // +build baremetal wasi wasm wasm_freestanding
->>>>>>> c0b37f4f
 
 // This file emulates some process-related functions that are only available
 // under a real operating system.
